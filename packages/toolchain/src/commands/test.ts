/* eslint-disable no-await-in-loop */

import {Flags} from '@oclif/core'
import {CLICommand} from '../command'
import Bundle from './bundle'
import * as path from 'node:path'
import * as fs from 'node:fs'
import chalk from 'chalk'
<<<<<<< HEAD
import {ISourceTester, OnDeviceSourceTester, SourceTester} from '../source-tester'
import {SourceTestRequest, SourceTestResponse} from '../devtools/generated/typescript/PDTSourceTester'
=======
import {ISourceTester, ISourceInstaller, OnDeviceSourceTester, SourceTester} from '../source-tester'
import {SourceTestRequest, TestData, SourceTestResponse} from '../devtools/generated/typescript/PDTSourceTester'
>>>>>>> 42b3e279
import shelljs from 'shelljs'
import Utils from '../utils'
import Server from '../server'
import {PaperbackSourceTesterClient} from '../devtools/generated/typescript/PDTSourceTester.grpc-client'
import {credentials} from '@grpc/grpc-js'
import ip from 'ip'

export default class Test extends CLICommand {
  static override description = 'describe the command here'

  static override flags = {
    ip: Flags.string({name: 'ip', default: undefined}),
    port: Flags.integer({name: 'port', default: 27_015}),
    'use-node-fs': Flags.boolean({description: 'For more info, check https://github.com/Paperback-iOS/paperback-toolchain/pull/4#issuecomment-1791566399', required: false}),
    'with-typechecking': Flags.boolean({aliases: ['tsc'], description: 'Enable typechecking when transpiling typescript files', required: false, default: false}),
  }

  static override args = [
    {
      name: 'source',
      required: false,
      description: '(optional) The source to test',
      default: undefined,
    },
  ]

  utils: Utils = undefined as any

  async run() {
    const {flags, args} = await this.parse(Test)

    this.utils = flags['use-node-fs'] ? new Utils(false) : new Utils(true)

    const cwd = process.cwd()
    const sourceId = args.source
    let sourcesDirPath: string
    let testClient: ISourceTester
<<<<<<< HEAD
    let installClient: OnDeviceSourceTester | undefined
=======
    let installClient: ISourceInstaller | undefined = undefined
>>>>>>> 42b3e279
    if (flags.ip) {
      const grpcClient = new PaperbackSourceTesterClient(
        `${flags.ip}:${flags.port}`,
        credentials.createInsecure(),
      )

      sourcesDirPath = path.join(cwd, 'bundles')
      const tester = new OnDeviceSourceTester(grpcClient)
      testClient = tester
      installClient = tester
    } else {
      this.log(`\n${chalk.bold.underline.bgBlue.white('Transpiling Sources')}`)

      sourcesDirPath = path.join(cwd, 'tmp')
      await this.measure('Time', Utils.headingFormat, async () => {
        await this.utils.deleteFolderRecursive(sourcesDirPath)
        shelljs.exec('npx tsc --outDir tmp')
      })

      testClient = new SourceTester(sourcesDirPath)
    }

    const sourcesToTest = this.getSourceIdsToTest(sourceId, sourcesDirPath)
    if (installClient) {
<<<<<<< HEAD
      await this.installSources(sourcesToTest, installClient, flags['use-node-fs'])
    }

=======
      await this.installSources(sourcesToTest, installClient)
    }
>>>>>>> 42b3e279
    await this.testSources(sourcesToTest, testClient)
  }

  private async logSourceTestReponse(response: SourceTestResponse) {
    this.log(`${chalk.red.bold('#')} ${chalk.bold(response.testCase)}: ${chalk.green(response.completeTime + 'ms')}`)

    const failures = response.failures
    for (const failure of failures) {
      this.log(`- ${chalk.white.bgRed('[FAILURE]')} ${failure}`)
    }

    if (failures.length > 0) this.log()
  }

  private getSourceIdsToTest(sourceId: string, bundleDir: string) {
    let sourcesToTest = []
    sourcesToTest = sourceId ? fs.readdirSync(bundleDir).filter(file => {
      return file.toLowerCase() === sourceId.toLowerCase() && fs.statSync(path.join(bundleDir, file)).isDirectory()
    }) : fs.readdirSync(bundleDir).filter(file => fs.statSync(path.join(bundleDir, file)).isDirectory())

    return sourcesToTest
  }

  private async testSources(sources: string[], client: ISourceTester) {
    for (const sourceId of sources) {
      this.log(`\n${chalk.bold.underline.bgBlue.white(`Testing ${sourceId}`)}`)

      const request: SourceTestRequest = {sourceId}

      const dataPath = path.join(process.cwd(), 'src', sourceId, `${sourceId}.test.json`)
      if (fs.existsSync(dataPath)) {
        request.data = JSON.parse(fs.readFileSync(dataPath, {encoding: 'utf8'}))
      }

      await client.testSource(request, this.logSourceTestReponse.bind(this))
    }
  }

<<<<<<< HEAD
  private async installSources(sources: string[], client: OnDeviceSourceTester, useNodeFS: boolean) {
    if (!client.installSource) {
      return
    }

    await Bundle.run([
      ...(useNodeFS ? ['--use-node-fs'] : []),
    ])
=======
  private async installSources(sources: string[], client: ISourceInstaller) {
    await Bundle.run([])
>>>>>>> 42b3e279
    const server = new Server(8000)
    server.start()

    // Install the sources that we need to test on the App
    for (const source of sources) {
      this.log(`\n${chalk.bold.underline.bgBlue.white(`Installing ${source}`)}`)

      // Make sure the source is installed on the app
      await client.installSource({sourceId: source, repoBaseUrl: `http://${ip.address()}:${server.port}`})
    }

    // Sleep before stopping the server because the installSource returns
    // immediately because the install is queued and processed asynchronously by the app.
    await sleep(3000)
    server.stop()
  }
}

function sleep(ms: number): Promise<void> {
<<<<<<< HEAD
  // eslint-disable-next-line no-promise-executor-return
  return new Promise(resolve => setTimeout(resolve, ms));
=======
  return new Promise((resolve) => setTimeout(resolve, ms));
>>>>>>> 42b3e279
}<|MERGE_RESOLUTION|>--- conflicted
+++ resolved
@@ -6,13 +6,8 @@
 import * as path from 'node:path'
 import * as fs from 'node:fs'
 import chalk from 'chalk'
-<<<<<<< HEAD
 import {ISourceTester, OnDeviceSourceTester, SourceTester} from '../source-tester'
 import {SourceTestRequest, SourceTestResponse} from '../devtools/generated/typescript/PDTSourceTester'
-=======
-import {ISourceTester, ISourceInstaller, OnDeviceSourceTester, SourceTester} from '../source-tester'
-import {SourceTestRequest, TestData, SourceTestResponse} from '../devtools/generated/typescript/PDTSourceTester'
->>>>>>> 42b3e279
 import shelljs from 'shelljs'
 import Utils from '../utils'
 import Server from '../server'
@@ -50,11 +45,7 @@
     const sourceId = args.source
     let sourcesDirPath: string
     let testClient: ISourceTester
-<<<<<<< HEAD
     let installClient: OnDeviceSourceTester | undefined
-=======
-    let installClient: ISourceInstaller | undefined = undefined
->>>>>>> 42b3e279
     if (flags.ip) {
       const grpcClient = new PaperbackSourceTesterClient(
         `${flags.ip}:${flags.port}`,
@@ -79,14 +70,8 @@
 
     const sourcesToTest = this.getSourceIdsToTest(sourceId, sourcesDirPath)
     if (installClient) {
-<<<<<<< HEAD
       await this.installSources(sourcesToTest, installClient, flags['use-node-fs'])
     }
-
-=======
-      await this.installSources(sourcesToTest, installClient)
-    }
->>>>>>> 42b3e279
     await this.testSources(sourcesToTest, testClient)
   }
 
@@ -125,7 +110,6 @@
     }
   }
 
-<<<<<<< HEAD
   private async installSources(sources: string[], client: OnDeviceSourceTester, useNodeFS: boolean) {
     if (!client.installSource) {
       return
@@ -134,10 +118,6 @@
     await Bundle.run([
       ...(useNodeFS ? ['--use-node-fs'] : []),
     ])
-=======
-  private async installSources(sources: string[], client: ISourceInstaller) {
-    await Bundle.run([])
->>>>>>> 42b3e279
     const server = new Server(8000)
     server.start()
 
@@ -157,10 +137,6 @@
 }
 
 function sleep(ms: number): Promise<void> {
-<<<<<<< HEAD
   // eslint-disable-next-line no-promise-executor-return
   return new Promise(resolve => setTimeout(resolve, ms));
-=======
-  return new Promise((resolve) => setTimeout(resolve, ms));
->>>>>>> 42b3e279
 }